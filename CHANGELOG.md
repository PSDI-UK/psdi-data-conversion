--- conflicted
+++ resolved
@@ -2,15 +2,13 @@
 
 ## v0.2.2
 
-<<<<<<< HEAD
 ### Bugfixes
 
 - Fixed bug where c2x and Atomsk converters would fail if the current working directory wasn't the base directory of the project
-=======
+
 ### Testing Changes
 
 - Disabled automated MacOS testing, which started failing due to an update on GitHub's end, while we decide how to fix it
->>>>>>> 46fd8cdb
 
 ## v0.2.1
 
