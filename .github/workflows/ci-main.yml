# Workflow for continuous integration tasks triggered on pushes to main

name: CI - Main
run-name: CI - Main
on:
  workflow_dispatch:
  push:
    branches: ["main"]
    # No need to run for doc-only changes, maintenance code
    paths-ignore:
      - "**.md"
      - "LICENSE"
      - "**.txt"
      - "scripts/fetch-common-style.*"
      - "scripts/make-index-html.sh"

jobs:
  test-python:
    uses: ./.github/workflows/job-test-python.yml
  test-gui:
    uses: ./.github/workflows/job-test-gui.yml

<<<<<<< HEAD
  container-push:
    uses: ./.github/workflows/job-container-push.yml
    needs: [test-python, test-gui]
    with:
      # container_tag
      container_tag: ${{ github.sha }}

=======
>>>>>>> 5fd132cf
  # Deploy to Kubernetes Job
  # Requires an environment, which must reflect the target environment as defined in the
  # GitHub repository: https://github.com/PSDI-UK/psdi-data-conversion/settings/environments
  # The downstream deploy job leverages on Environment specific secrets, which also must be defined
  # For the tag, we need something unique for each push, so we use the SHA of the latest commit
  deploy-stfc-dev-k8s:
<<<<<<< HEAD
    needs: [container-push]
=======
    needs: [test-python, test-gui]
>>>>>>> 5fd132cf
    uses: ./.github/workflows/job-deploy-k8s.yml # use the callable deploy job
    secrets: inherit # pass all secrets for the environment
    with:
      # container_tag
      container_tag: ${{ github.sha }}
      environment: development<|MERGE_RESOLUTION|>--- conflicted
+++ resolved
@@ -20,27 +20,19 @@
   test-gui:
     uses: ./.github/workflows/job-test-gui.yml
 
-<<<<<<< HEAD
   container-push:
     uses: ./.github/workflows/job-container-push.yml
     needs: [test-python, test-gui]
     with:
       # container_tag
       container_tag: ${{ github.sha }}
-
-=======
->>>>>>> 5fd132cf
   # Deploy to Kubernetes Job
   # Requires an environment, which must reflect the target environment as defined in the
   # GitHub repository: https://github.com/PSDI-UK/psdi-data-conversion/settings/environments
   # The downstream deploy job leverages on Environment specific secrets, which also must be defined
   # For the tag, we need something unique for each push, so we use the SHA of the latest commit
   deploy-stfc-dev-k8s:
-<<<<<<< HEAD
     needs: [container-push]
-=======
-    needs: [test-python, test-gui]
->>>>>>> 5fd132cf
     uses: ./.github/workflows/job-deploy-k8s.yml # use the callable deploy job
     secrets: inherit # pass all secrets for the environment
     with:
