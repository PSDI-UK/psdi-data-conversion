--- conflicted
+++ resolved
@@ -93,7 +93,6 @@
 
 #### Requesting information on possible conversions
 
-<<<<<<< HEAD
 The script can also be used to get information on possible conversions by providing the `-l/--list` argument:
 
 ```bash
@@ -109,8 +108,6 @@
 
 ## Running the Python Flask app hosted on the Microsoft Azure site
 
-=======
->>>>>>> 470bac40
 Enter https://psdidev2.azurewebsites.net in a browser.
 
 ## Testing
