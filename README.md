# CHEMISTRY FILE FORMAT CONVERSION DATABASE

This is the repository for the Pathfinder 2 Chemistry File Format Conversion source code.

## Directory structure of the Python Flask app website:

```
LICENSE
psdi_data_conversion
    __init__.py
    app.py
    atomsk.sh
    bin
        atomsk
        c2x
    converter.py
    log_utility.py
    main.py
    static
        content
            accessibility.htm
            convert.htm
            convertato.htm
            documentation.htm
            feedback.htm
            header-links.htm
            index-header-links.htm
            report.htm
        downloads (created by app.py if not extant)
        javascript
            convert.js
            convert.py
            convertato.js
            format.js
            load_accessibility.js
            report.js
        styles
            format.css
        uploads (created by app.py if not extant)
    templates
        index.htm
pyproject.toml
requirements.txt
  (azure-functions, requests, openbabel-wheel:
   installed by yaml workflow file on GitHub)
startup.sh
tests
    cli_test.py
    conftest.py
    converter_test.py
    logging_test.py
```

## Running the Python command-line interface

### Installation

This package is not yet available on PyPI, and so must be installed locally. This can be done most easily with:

```bash
pip install .
```

executed from this project's directory. You can also replace the '.' in this command with the path to this project's directory to install it from elsewhere.

### Execution

Once installed, the command-line script `psdi-data-convert` will be made available, which can be called to either perform a data conversion or to get information about possible conversions or converters (the latter TODO). You can see the full options for it by calling:

```bash
psdi-data-convert -h
```

This script has two modes of execution: Data conversion, and requesting information on possible conversions.

#### Data Conversion

Data conversion is the default mode of the script. At its most basic, the syntax for it will look like:

```bash
psdi-data-convert filename.ext1 -t ext2
```

This will convert the file 'filename.ext1' to format 'ext2' using the default converter (Open Babel). A list of files can also be provided, and they will each be converted in turn.

The full possible syntax for the script is:

```
psdi-data-convert <input file 1> [<input file 2>, <input file 3>, ...] -t/--to <output format> [-f/--from <input file format>] [-i/--in <input file location>] [-a/--at <location for output files>] [-w/--with <converter>] [-d] [--from-flags '<flags to be provided to the converter for reading input>'] [--to-flags '<flags to be provided to the converter for writing output>'] [--coord-gen <coordinate generation options] [-q/--quiet] [-l/--log-file <log file name] [--log-level <level>]
```

Call `psdi-data-convert -h` for details on each of these options.

#### Requesting information on possible conversions

The script can also be used to get information on possible conversions by providing the `-l/--list` argument:

```bash
psdi-data-convert -l
```

Without any further arguments, the script will list converters available for use.

Further functionality planned for this script, but yet to be implemented:

- If the name of a converter is provided as an argument, it should provide information on the converter, such as what flags it will accept
- If the names of two formats are provided as arguments, it should provide information on the possible converters that can be used for this conversion and the expected quality of the conversion

## Running the Python Flask app hosted on the Microsoft Azure site

Enter https://psdidev2.azurewebsites.net in a browser.

## Testing

Install the package requirements locally (ideally within a virtual environment) and test with pytest by executing the following commands from this project's directory:

```bash
source .venv/bin/activate # Create a venv first if necessary with `python -m venv .venv`
pip install .[test]
pytest
```

## Running the Python/Flask app locally

Python, Open Babel, and Flask must be installed.

<<<<<<< HEAD
Install the package and its requirements by executing the following command from this project's directory:
=======
Install the package and its requirements, including the optional requirements used to run the GUI locally via:
>>>>>>> df24648a

```bash
pip install .[gui]
```

To enable debug mode, if required, enter:

```bash
export FLASK_ENV=development
```

If you've cloned this repository, you can use the `run_local.sh` bash script to run the application. Otherwise (e.g. if you've installed from a wheel or PyPI), copy and paste the following into a script:

```bash
#!/bin/bash

# Set the maximum allowed filesize in MB - 0 indicates no maximum
if [ -z $MAX_FILESIZE ]; then
  MAX_FILESIZE=0
fi

# Uncomment the following line to enable debug mode
# export FLASK_ENV=development

# Execute a local run of the application from the proper path

PACKAGE_PATH=`python -c "import psdi_data_conversion; print(psdi_data_conversion.__path__[0])"`
cd $PACKAGE_PATH/..
MAX_FILESIZE=$MAX_FILESIZE python -m flask --app psdi_data_conversion/app.py run
```

If desired, you can modify the environmental variables set in this script to modify the operation - see the comments on each for details. Running this script will start the server. You can then access the website by going to <http://127.0.0.1:5000> in a browser (this will also be printed in the terminal, and you can CTRL+click it there to open it in your default browser).

The database can only be accessed from the University of Southampton or when using Global Connect. The current IP address must be added to the database's firewall rules on the Azure site.

In case of problems when using Chrome, try opening Chrome from the command line:
open -a "Google Chrome.app" --args --allow-file-access-from-files

## Using the website

Guidance on usage is given on each page of the website.

## Dependencies

In addition to the dependencies listed in the `pyproject.toml` file, this project depends on the assets made public by PSDI's common style project at https://github.com/PSDI-UK/psdi-common-style.. Any changes to these assets will be reflected in this project's web pages, and this project should ideally be tested with any changes before they're made live. An issue with retrieving these assets will appear as the website appearing unstyled and missing its header and footer.

In case these assets become no longer available for some reason, the commit `f1908b3627addfe5072c1e2ad4a648203bd8dee7` can be used as a reference to restore local versions of them.<|MERGE_RESOLUTION|>--- conflicted
+++ resolved
@@ -124,11 +124,7 @@
 
 Python, Open Babel, and Flask must be installed.
 
-<<<<<<< HEAD
-Install the package and its requirements by executing the following command from this project's directory:
-=======
-Install the package and its requirements, including the optional requirements used to run the GUI locally via:
->>>>>>> df24648a
+Install the package and its requirements, including the optional requirements used to run the GUI locally, by executing the following command from this project's directory:
 
 ```bash
 pip install .[gui]
