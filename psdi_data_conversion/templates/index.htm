--- conflicted
+++ resolved
@@ -13,63 +13,16 @@
 
 {% block hero_title %}Format and Converter Selection{% endblock %}
 
-<<<<<<< HEAD
-  <script type="module" src="{{url_for('static', filename='javascript/load_accessibility.js')}}"></script>
-  <script type="module" src="{{url_for('static', filename='javascript/common.js')}}"></script>
-  <script type="module" src="{{url_for('static', filename='javascript/psdi-common.js')}}"></script>
-
-  <script>
-    const token = "{{token}}";
-    const max_file_size = "{{max_file_size}}";
-    const max_file_size_ob = "{{max_file_size_ob}}";
-    const service_mode = "{{service_mode}}";
-    const production_mode = "{{production_mode}}";
-    document.documentElement.setAttribute("service-mode", service_mode);
-    document.documentElement.setAttribute("production-mode", production_mode);
-  </script>
-  <script src="static/javascript/authentication.js"></script>
-</head>
-
-<body marginwidth="0">
-
-  <!-- Cover to hide element loading and make page transitions seem smoother -->
-  <div id="cover"></div>
-
-  <header class="header" id="psdi-header"></header>
-  <script type="module">
-    import { setHeaderLinksSource, setHeaderSource, setFooterSource } from "./static/javascript/psdi-common.js";
-    // Due to the index being a template which will exist in a different directory once rendered, we need to set
-    // a non-default location of the header links file
-    setHeaderSource("{{url_for('static', filename='content/index-versions/psdi-common-header.html')}}");
-    setFooterSource("{{url_for('static', filename='content/index-versions/psdi-common-footer.html')}}");
-    setHeaderLinksSource("{{url_for('static', filename='content/index-versions/header-links.html')}}");
-  </script>
-
-  <div class="hero">
-    <div class="max-width-box">
-      <h1 class="hero__title marginless_header">Format and Converter Selection</h1>
-    </div>
-  </div>
-
-  <form name="gui" class="gui">
-    <div class="max-width-box">
-      <div style="background: yellow; margin: 1em; padding: 1em">
-        <p>Logged in = {{ logged_in }}</p>
-        {% if logged_in %}
-        <div>Logged in as &quot;{{ user_label }}&quot;</div>
-        <a href="{{ logout_url }}">Logout</a>
-        {% else %}
-        <a id="loginLink" href="{{ login_url }}">Login</a>
-        {% endif %}
-      </div>
-      <p>Your one-stop shop for file format conversion, PSDI’s Data Conversion Service enables users to seamlessly
-        convert between different file formats and assess the quality of proposed conversions. This is the
-        {% if service_mode %}web{% else %}local GUI{% endif %} version of our service. To find out more about Data
-        Conversion and our other tools, click
-        <a href="https://resources.psdi.ac.uk/service/8334f94b-1c6e-4034-a5ab-71c6df375cba" id="more"
-          target="_blank">here.</a>
-=======
 {% block gui_content %}
+<div style="background: yellow; margin: 1em; padding: 1em">
+  <p>Logged in = {{ logged_in }}</p>
+  {% if logged_in %}
+  <div>Logged in as &quot;{{ user_label }}&quot;</div>
+  <a href="{{ logout_url }}">Logout</a>
+  {% else %}
+  <a id="loginLink" href="{{ login_url }}">Login</a>
+  {% endif %}
+</div>
 <p>Your one-stop shop for file format conversion, PSDI’s Data Conversion Service enables users to seamlessly
   convert between different file formats and assess the quality of proposed conversions. This is the
   {% if service_mode %}web{% else %}local GUI{% endif %} version of our service. To find out more about Data
@@ -118,7 +71,6 @@
         button takes us to the “Conversion” page. If a file format has not been found, or if there are no
         converters capable of carrying out a required conversion please click on “Report Missing
         Format/Conversion” in the navigation bar.
->>>>>>> 12744c0b
       </p>
     </div>
     <hr class="small-screen-only">
