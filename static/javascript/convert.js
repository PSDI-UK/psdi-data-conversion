/*
  convert.js
  Version 1.0, 11th October 2024

  This is the JavaScript which makes the convert.htm gui work.
*/

<<<<<<< HEAD
import { loadAccessibilitySettings } from './accessibility.js';
=======
import { getInputFlags, getOutputFlags, getInputArgFlags, getOutputArgFlags } from "./data.js";
>>>>>>> 90901c45

const fromList = new Array(),
      toList = new Array();

var token = "",
    last_select = "",
    in_ext = "",
    out_ext = "";

$(document).ready(function() {
    token = sessionStorage.getItem("token");

    loadAccessibilitySettings();

    const in_str = sessionStorage.getItem("in_str"),
          out_str = sessionStorage.getItem("out_str");

    // $$$$$ FUNCTION FOR THIS? $$$$$
    const in_str_array = in_str.split(": ");
    in_ext = in_str_array[0];                // e.g. "ins"
    const in_note = in_str_array[1];         // e.g. "ShelX"

    const out_str_array = out_str.split(": ");
    out_ext = out_str_array[0];
    const out_note = out_str_array[1];

    $("#heading").html("Convert from \'" + in_ext + "\' (" + in_note + ") to \'" + out_ext + "\' (" + out_note + ") using Open Babel");

    getFlags("in", in_str);
    getFlags("out", out_str);
    getFlags("in_arg", in_str);
    getFlags("out_arg", out_str);

    $('input[name="coordinates"]').change(coordOptionAvailability);
    $("#fileToUpload").change(checkExtension);
    $("#uploadButton").click(submitFile);
});

// Remove the loading cover when everything is loaded
$(window).on('load', function() {
    $("#cover").hide();
});

// $$$$$$$$$$ Retained in case of future need to write to a log file $$$$$$$$$$
// Writes user input to a server-side file
function writeLog(message) {
    var jqXHR = $.get(`/data/`, {
            'token': token,
            'data': message
        })
        .fail(function(e) {
            // For debugging
            console.log("Error writing to log");
            console.log(e.status);
            console.log(e.responseText);
        })
}

// On ticking a checkbox, a text box for entry of an option flag argument appears next to it. On unticking, the text box disappears.
function enterArgument(event) {
    var //flags_text = $('#' + this.id).val(),
        arg_id = this.id.replace('check', 'text'),
        arg_label_id = this.id.replace('check', 'label');

    if ($('#' + this.id).is(':checked')) {
        // Show appropriate text box and its label
        $('#' + arg_id).show();
        $('#' + arg_label_id).show();
    }
    else {
        // Hide appropriate text box (empty) and its label
        $('#' + arg_id).val('').hide();
        $('#' + arg_label_id).hide();
    }
}

// Uploads a user-supplied file
function submitFile() {
    const file = $("#fileToUpload")[0].files[0],
          fname = file.name.split(".")[0],
          extension = file.name.split(".")[1];

    var quality = sessionStorage.getItem("success"),
        start = quality.indexOf(':') + 2,
        finish = quality.lastIndexOf('(') - 1;

    quality = quality.substring(start, finish);
    
    if (extension != in_ext) {
        alert("The file extension is not " + in_ext + ": please select another file or change the 'from' format on the 'Home' page.");
        $("#uploadButton").css({"background-color": "#e5e1e6", "color": "gray"});
        return;
    }

    const read_flags_text = $("#inFlags").find(":selected").text(),
          read_flags = extractFlags(read_flags_text);

    const write_flags_text = $("#outFlags").find(":selected").text(),
          write_flags = extractFlags(write_flags_text);

    var count = 0,
        read_arg_flags = '',
        write_arg_flags = '',
        read_args = '',
        write_args = '',
        all_args_entered = true;

    const checked_in = $('input[name=in_arg_check]:checked'),
          checked_out = $('input[name=out_arg_check]:checked');

    checked_in.each(function() {
        read_arg_flags += $("#" + this.id).val()[0];
        const arg = $("#in_arg_text" + this.id.substring(this.id.length - 1, this.id.length)).val();

        if (/\S/.test(arg)) {
            read_args += arg.trim() + '£';
        }
        else {
            all_args_entered = false;
        }
    })

    checked_out.each(function() {
        write_arg_flags += $("#" + this.id).val()[0];
        const arg = $("#out_arg_text" + this.id.substring(this.id.length - 1, this.id.length)).val();

        if (/\S/.test(arg)) {
            write_args += arg.trim() + '£';
        }
        else {
            all_args_entered = false;
        }
    })

    if (!all_args_entered) {
        alert('All ticked option flags need additional information to be entered into the associated text box.');
        return;
    }

    const coordinates = $('input[name="coordinates"]:checked').val(),
          coordOption = $('input[name="coordOptions"]:checked').val(),
          download_fname = file.name.split(".")[0] + "." + out_ext;

    var form_data = new FormData();

    form_data.append("token", token);
    form_data.append("from", in_ext);
    form_data.append("to", out_ext);
    form_data.append("from_full", sessionStorage.getItem("in_str"));
    form_data.append("to_full", sessionStorage.getItem("out_str"));
    form_data.append("success", quality);
    form_data.append("from_flags", read_flags);
    form_data.append("to_flags", write_flags);
    form_data.append("from_arg_flags", read_arg_flags);
    form_data.append("from_args", read_args);
    form_data.append("to_arg_flags", write_arg_flags);
    form_data.append("to_args", write_args);
    form_data.append("coordinates", coordinates);
    form_data.append("coordOption", coordOption);
    form_data.append("fileToUpload", file);
    form_data.append("upload_file", true);

    convertFile(form_data, download_fname, fname);
}

// Retrieves option flags from selected text
function extractFlags(flags_text) {
    var flags = "",
        regex = /: /g,
        match = "";

    while ((match = regex.exec(flags_text)) != null) {
        flags += flags_text[match.index - 1];
    }

    return flags;
}

// Retrieves option flags requiring arguments from selected text
function extractArgFlags(flags_text) {
    var flags = "",
        regex = /[.]/g,
        match = "";

    if (flags_text.length > 0)
        flags += flags_text[0];

    while ((match = regex.exec(flags_text)) != null && match.index < flags_text.length - 1) {
        flags += flags_text[match.index + 1];
    }

    return flags;
}

// Converts user-supplied file to another format and downloads the resulting file
function convertFile(form_data, download_fname, fname) {
    var jqXHR = $.ajax({
            url: `/convert/`,
            type: "POST",
            data: form_data,
            processData: false,
            contentType: false,
            success: async function() {
                const delay = ms => new Promise(response => setTimeout(response, ms));

                downloadFile(`../downloads/${fname}.log.txt`, fname + '.log.txt')
                await delay(300);
                downloadFile(`../downloads/${download_fname}`, download_fname)
                await delay(300);

                var fdata = new FormData();

                fdata.append("filename", download_fname);
                fdata.append("logname", fname + '.log.txt');

                $.ajax({
                    url: `/delete/`,
                    type: "POST",
                    data: fdata,
                    processData: false,
                    contentType: false
                })
                .fail(function(e) {
                    // For debugging
                    console.log("Error deleting remote files after download");
                    console.log(e.status);
                    console.log(e.responseText);
                })
            },
            error: function(data) {
                //alert("ajax error, FormData: " + data);
                }
            })
            .done(response => {
                alert("To the best of our knowledge, this conversion has worked. Your output file should download automatically " +
                      "when you close this alert. Please report any problems by clicking on 'Contact' in the navigation bar.");
            })
            .fail(function(e) {
                alert("This conversion has failed. Please provide feedback on the conversion " +
                      "that you were attempting by clicking on 'Contact' in the navigation bar.");

                // For debugging
                console.log("Error converting file");
                console.log(e.status);
                console.log(e.responseText);
            })
}

// A link is created, clicked and removed, resulting in the download of a file
function downloadFile(path, filename) {
    const a = $("<a>")
          .attr("href", path)
          .attr("download", filename)
          .appendTo("body");
    a[0].click();
    a.remove();
}

// Retrieves read or write option flags associated with a file format
function getFlags (type, str) {

    try {
        const [ext, note] = str.split(": ");

        if (type == "in") {
            getInputFlags(ext, note).then((flags) => {
                populateFlagBox(flags, type);
            });
        }
        else if (type === "out") {
            getOutputFlags(ext, note).then((flags) => {
                populateFlagBox(flags, type);
            });
        }
        else if (type == "in_arg") {

            const in_arg_str_array = str.split(": "),
                  in_arg_ext = in_arg_str_array[0],          // e.g. "ins"
                  in_arg_note = in_arg_str_array[1];         // e.g. "ShelX"

            getInputArgFlags(in_arg_ext, in_arg_note).then((argFlags) => {
                addCheckboxes(argFlags, "in_arg");
            });
        }
        else if (type == "out_arg") {

            const out_arg_str_array = str.split(": "),
                  out_arg_ext = out_arg_str_array[0],          // e.g. "ins"
                  out_arg_note = out_arg_str_array[1];         // e.g. "ShelX"

            getOutputArgFlags(out_arg_ext, out_arg_note).then((argFlags) => {
                addCheckboxes(argFlags, "out_arg");
            });
        }

        return true;
    }
    catch (e) {
        return false;
    }
}

// Adds checkboxes for read or write option flags requiring an argument
<<<<<<< HEAD
function addCheckboxes(response, type) {
    var container = $("#" + type + "Flags"),
        flag = '',
        info = '',
        count = 0,
        flagCount = 0,
        flagAdded = false;

    if (response.length != 0) {
        response += '$';
        $("#" + type + "Label").show();

        for (var i = 1; i < response.length; i++) {
            if (response[i] == '$') {                 // End of all information about a particular option flag
                const original_length = info.length;

                info = info.replace(/.: N\/A/, '');
                info = info.replace(/: N\/A/, '');
                info = info.replace(/: /, '');

                container.append("<tr><td><input type='checkbox' id= " + type + "_check" + flagCount + " name= " + type
                                                                       + "_check value= " + flag + "></input></td><td>" + flag + "</td>" +
                                     "<td><input type='text' id= " + type + "_text" + flagCount
                                                                       + " placeholder='-- type info. here --'></input></td>" +
                                     "<td><span id= " + type + "_label" + flagCount + ">" + info + "</span></td></tr>");

                $('#' + type + '_text' + flagCount).hide();
                $('#' + type + '_label' + flagCount).hide();
                $('#' + type + '_check' + flagCount).change(enterArgument);

                info = '';
                flag = '';
                count = -1;
                flagCount++;
            }
            else if (count == 2) {                    // End of the checkbox value for a particular option flag
                info += response[i];                  // Start of further information about a particular option flag
                count++;
            }
            else if (count == 3) {                    // Adds to further information
                info += response[i];
            }
            else if (response[i] == '£' && response[i - 1] != '$' && count == 0) {
                flag += ': ';                         // Break between flag and its description
                info += ': ';
                flagAdded = false;
                count++;
            }
            else if (response[i] == '£') {            // Acknowledges change from one piece of data to another
                count++;
            }
            else if (response[i] != '£') {            // Adds to the checkbox value
                flag += response[i];
=======
function addCheckboxes(argFlags, type) {
>>>>>>> 90901c45

    var container = $(`#${type}Flags`),
        flagCount = 0;

    if (argFlags.length > 0) {

        $(`#${type}Label`).show();

        for (const argFlag of argFlags) {

            const flag = argFlag.flag;
            const brief = argFlag.brief.replace(/^N\/A$/, "");
            const description = argFlag.description.replace(/^N\/A$/, "");
            const furtherInfo = argFlag.further_info.replace(/^N\/A$/, "");

            container.append(`
                <tr>
                    <td><input type='checkbox' id="${type}_check${flagCount}" name=${type}_check value="${flag}"></input></td>
                    <td><label for="${type}_check${flagCount}">${flag} [${brief}]: ${description}<label></td>
                    <td><input type='text' class='normalText' id=${type}_text${flagCount} placeholder='-- type info. here --'></input></td>
                    <td><span id= ${type}_label${flagCount}>${furtherInfo}</span></td>
                </tr>`);

            $(`#${type}_text${flagCount}`).hide();
            $(`#${type}_label${flagCount}`).hide();
            $(`#${type}_check${flagCount}`).change(enterArgument);

            flagCount++;
        }
    }
    else {
        $(`#${type}Label`).hide();

        if (type == 'in_arg') {
            $("#flag_break").hide();
        }
    }
}

// Populates a read or write option flag box
function populateFlagBox(entries, type) {

    const el = $("#" + type + "Flags");
    const disp = $("#" + type + "FlagList");
    const flagInfo = $("#" + type + "FlagInfo");

    let infoLines = [];

    if (entries.length != 0) {

        disp.css({display: "inline"});

        for (const entry of entries) {

            el.append(new Option(`${entry.flag}: ${entry.description}`));

            const info = `${entry.flag}: ${entry.further_info}`;

            if (!info.match(/.: N\/A/)) {
                infoLines.push(info);
            }
        }

    } else {

        $("#" + type + "_label").hide(); 
        $("#" + type + "_flag_break").hide(); 
        el.hide();
    }

    el.append(new Option(""));

    for (const infoLine of infoLines) {

        const p = $("<p>");

        p.text(infoLine);

        flagInfo.append(p);
    }
}

// Disable coordinate options if calculation type is 'neither,' otherwise enable
function coordOptionAvailability(event) {
    const calcType = $('input[name="coordinates"]:checked').val();

    if (calcType == 'neither') {
        $('input[name="coordOptions"]').prop({disabled: true}); 
    }       
    else {
        $('input[name="coordOptions"]').prop({disabled: false}); 
    }
}

// File upload is allowed only if its extension matches the 'from' format
function checkExtension(event) {
    const file_name = this.files[0].name;
    const file_name_array = file_name.split(".");
    const extension = file_name_array[1];

    if (extension != in_ext) {
        $("#uploadButton").css({"background-color": "#e5e1e6", "color": "gray"});
        $("#uploadButton").prop({disabled: true});
        alert("The file extension is not " + in_ext + ": please select another file or change the 'from' format on the 'Home' page.");
    }
    else {
        $("#uploadButton").css("background-color", "#011e41"); // TODO: COMBINE TWO LINES
        $("#uploadButton").css("color", "#e5e1e6");
        $("#uploadButton").prop({disabled: false});
    }
}
<|MERGE_RESOLUTION|>--- conflicted
+++ resolved
@@ -5,11 +5,8 @@
   This is the JavaScript which makes the convert.htm gui work.
 */
 
-<<<<<<< HEAD
+import { getInputFlags, getOutputFlags, getInputArgFlags, getOutputArgFlags } from "./data.js";
 import { loadAccessibilitySettings } from './accessibility.js';
-=======
-import { getInputFlags, getOutputFlags, getInputArgFlags, getOutputArgFlags } from "./data.js";
->>>>>>> 90901c45
 
 const fromList = new Array(),
       toList = new Array();
@@ -313,63 +310,7 @@
 }
 
 // Adds checkboxes for read or write option flags requiring an argument
-<<<<<<< HEAD
-function addCheckboxes(response, type) {
-    var container = $("#" + type + "Flags"),
-        flag = '',
-        info = '',
-        count = 0,
-        flagCount = 0,
-        flagAdded = false;
-
-    if (response.length != 0) {
-        response += '$';
-        $("#" + type + "Label").show();
-
-        for (var i = 1; i < response.length; i++) {
-            if (response[i] == '$') {                 // End of all information about a particular option flag
-                const original_length = info.length;
-
-                info = info.replace(/.: N\/A/, '');
-                info = info.replace(/: N\/A/, '');
-                info = info.replace(/: /, '');
-
-                container.append("<tr><td><input type='checkbox' id= " + type + "_check" + flagCount + " name= " + type
-                                                                       + "_check value= " + flag + "></input></td><td>" + flag + "</td>" +
-                                     "<td><input type='text' id= " + type + "_text" + flagCount
-                                                                       + " placeholder='-- type info. here --'></input></td>" +
-                                     "<td><span id= " + type + "_label" + flagCount + ">" + info + "</span></td></tr>");
-
-                $('#' + type + '_text' + flagCount).hide();
-                $('#' + type + '_label' + flagCount).hide();
-                $('#' + type + '_check' + flagCount).change(enterArgument);
-
-                info = '';
-                flag = '';
-                count = -1;
-                flagCount++;
-            }
-            else if (count == 2) {                    // End of the checkbox value for a particular option flag
-                info += response[i];                  // Start of further information about a particular option flag
-                count++;
-            }
-            else if (count == 3) {                    // Adds to further information
-                info += response[i];
-            }
-            else if (response[i] == '£' && response[i - 1] != '$' && count == 0) {
-                flag += ': ';                         // Break between flag and its description
-                info += ': ';
-                flagAdded = false;
-                count++;
-            }
-            else if (response[i] == '£') {            // Acknowledges change from one piece of data to another
-                count++;
-            }
-            else if (response[i] != '£') {            // Adds to the checkbox value
-                flag += response[i];
-=======
 function addCheckboxes(argFlags, type) {
->>>>>>> 90901c45
 
     var container = $(`#${type}Flags`),
         flagCount = 0;
@@ -389,7 +330,7 @@
                 <tr>
                     <td><input type='checkbox' id="${type}_check${flagCount}" name=${type}_check value="${flag}"></input></td>
                     <td><label for="${type}_check${flagCount}">${flag} [${brief}]: ${description}<label></td>
-                    <td><input type='text' class='normalText' id=${type}_text${flagCount} placeholder='-- type info. here --'></input></td>
+                    <td><input type='text' id=${type}_text${flagCount} placeholder='-- type info. here --'></input></td>
                     <td><span id= ${type}_label${flagCount}>${furtherInfo}</span></td>
                 </tr>`);
 
