--- conflicted
+++ resolved
@@ -5,14 +5,12 @@
   This is the JavaScript which makes the Format and Converter Selection gui work.
 */
 
-<<<<<<< HEAD
 import { loadAccessibilitySettings } from './accessibility.js';
 
-const r = document.querySelector(':root');
-=======
 import { getInputFormats, getOutputFormats, getOutputFormatsForInputFormat,
     getInputFormatsForOutputFormat, getConverters, getConverterByName } from "./data.js";
->>>>>>> 90901c45
+
+const r = document.querySelector(':root');
 
 var fromList = new Array(),
     toList = new Array();
@@ -27,9 +25,10 @@
     });
 
     // Populates the "Convert to" selection list
-    getOutputFormats().then((formats) => {
-        populateList(formats, "to");
-    });
+    var query = `SELECT DISTINCT Form.Extension, Form.Note FROM Formats Form, Converts_to Conv
+                 WHERE Form.ID = Conv.out_ID ORDER BY Form.Extension, Form.Note ASC`
+
+    queryDatabase(query, "to", populateList);
 
     sessionStorage.setItem("token", token);
     sessionStorage.setItem("in_str", "");
