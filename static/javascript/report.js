/*
  report.js
  Version 1.0, 26th June 2024

  This is the JavaScript which makes the report.htm gui work.
*/

<<<<<<< HEAD
import { loadAccessibilitySettings } from './accessibility.js';

const r = document.querySelector(':root');
=======
import { getAllFormats, getConverters } from "./data.js";
>>>>>>> 90901c45

var token = "",
    fromList = new Array(),
    toList = new Array(),
    formatList = new Array();

$(document).ready(function() {

    loadAccessibilitySettings();

    token = sessionStorage.getItem("token");

    $("#success").css({display: "none"});

    // Populates the "Convert from" and "Convert to" selection lists
    getAllFormats().then((allFormats) => {
        populateList(allFormats, "from");
        populateList(allFormats, "to");
        populateList(allFormats, "format");
    });

    $("#reason").change(display);
    $("#fromList").click(populateConversionSuccess);
    $("#toList").click(populateConversionSuccess);
    $("#formatList").click(populateConversionSuccess);
    $("#searchTo").keyup(filterOptions);
    $("#searchFrom").keyup(filterOptions);
    $("#searchFormats").keyup(filterOptions);
    $("#resetButton").click(resetAll);
    $("#resetButton2").click(resetAll);
    $("#reportButton").click(submitUserInput);
});

// Remove the loading cover when everything is loaded
$(window).on('load', function() {
    $("#cover").hide();
});

// Included in this file for convenience. When the 'Report' button is clicked, a user's missing conversion report
// is only sent if the undisplayed conversion success box is empty (i.e., the conversion really is missing)
function populateConversionSuccess(event) {
    const selectedText = getSelectedText(this);

    if (this.id == "fromList") {
        $("#searchFrom").val(selectedText);
    }
    else if (this.id == "toList") {
        $("#searchTo").val(selectedText);
    }
    else {
        $("#searchFormats").val(selectedText);
    }

    const from_text = $("#searchFrom").val();
    const to_text = $("#searchTo").val();

    sessionStorage.setItem("in_str", from_text);
    sessionStorage.setItem("out_str", to_text);

    this.selectionStart = -1;
    this.selectionEnd = -1;
    this.blur();
    emptySuccess();
    hideConverterDetails();
    hideOffer();

    try {
        const in_str = $("#searchFrom").val(), // e.g. "ins: ShelX"
              in_str_array = in_str.split(": "),
              in_ext = in_str_array[0],           // e.g. "ins"
              in_note = in_str_array[1];          // e.g. "ShelX"

        const out_str = $("#searchTo").val(),
              out_str_array = out_str.split(": "),
              out_ext = out_str_array[0],
              out_note = out_str_array[1];

        getConverters(in_ext, in_note, out_ext, out_note).then((converters) => {
            populateList(converters, "success");
        });
    }
    catch (e) {
        // Can do without an error message if the 'Conversion options' box remains empty;
        // however, consider a greyed-out message inside the box (using some of the commented out code below).

//        const ID_a = getFormat($("#searchFrom").val()),
  //            ID_b = getFormat($("#searchTo").val());

    //    if (ID_a.toString() != ID_b.toString() && ID_a != "" && ID_b != "") {
      //          conversionSuccessEmpty();
        //}
    }
}

// Retrieve selected text from the "Conversion success" textarea
function getSelectedText(el) {
    const text = el.value;
    const before = text.substring(0, el.selectionStart);
    const after = text.substring(el.selectionEnd, text.length);

    el.selectionStart = before.lastIndexOf("\n") >= 0 ? before.lastIndexOf("\n") + 1 : 0;
    el.selectionEnd = after.indexOf("\n") >= 0 ? el.selectionEnd + after.indexOf("\n") : text.length;

    return el.value.substring(el.selectionStart, el.selectionEnd);
}

// Hides converter details
function hideConverterDetails() {
    $("#converter").css({display: "none"});
    $("h3").css({display: "none"});
}

// Submits user input
function submitUserInput() {
    const from = $("#searchFrom").val(),
          to = $("#searchTo").val();

    var reason = $("#in").val(),
        missing = $("#missingFormat").val()

    if (reason.length > 9 && reason.length < 501) {
        if ($("#reason").val() == "format") {
            if (missing.length > 1 && missing.length < 101) {
                submitFeedback({
                    type: "missingFormat",
                    missing: missing,
                    reason: reason
                });
            }
            else {
                alert("Please enter the missing format (2 to 100 characters).");
            }
        }
        else {
            if (from != "" && to != "") {
                if ($("#success option").length == 0) {
                    submitFeedback({
                        type: "missingConversion",
                        from: from,
                        to: to,
                        reason: reason
                    });
                }
                else {
                    alert("At least one converter is capable of carrying out this conversion, therefore your report has not been sent. If you wish to send feedback about this conversion, please click on 'Contact' in the navigation bar.");
                }
            }
            else if (to != "") {
                alert("Please select 'from' format.");
            }
            else if (from != "") {
                alert("Please select 'to' format.");
            }
            else {
                alert("Please select 'to' and 'from' formats.");
            }
        }
    }
    else {
        alert("Please enter a reason, etc. (10 to 500 characters).");
    }
}

// Hide Open Babel conversion offer (not required to do anything on this page)
function hideOffer() {}

// Writes user input to a server-side file
// $$$$$$$$$$ Retain for now in case logging to file is required for some other purpose $$$$$$$$$$
//function writeLog(message) {
  //  var jqXHR = $.get(`/data/`, {
    //        'token': token,
      //      'data': message
        //})
//        .done(response => {
  //          alert("Report received!");
    //    })
      //  .fail(function(e) {
        //    alert("Reporting failed. Please provide feedback by clicking on 'Contact' in the navigation bar.");

          //  // For debugging
            //console.log("Error writing to log");
//            console.log(e.status);
  //          console.log(e.responseText);
    //    })
//}

// Submit feedback
function submitFeedback(data) {
    $.post(`/feedback/`, {
        'token': token,
        'data': JSON.stringify(data)
    })
    .done(() => {
        alert("Report received!");
    })
    .fail(function(e) {
        alert("Reporting failed. Please provide feedback by clicking on 'Contact' in the navigation bar.");

        // For debugging
        console.error("Error submitting feedback", e.status, e.responseText);
    });
}

// Only options having user filter input as a substring (case insensitive) are included in the selection list
function filterOptions(event) {
    const str = this.value.toLowerCase();
    var box, list,
        count = 0,
        text = "";

    if (this.id == "searchFrom") {
        box = $("#fromList");
        list = fromList;
    }
    else if (this.id == "searchTo") {
        box = $("#toList");
        list = toList;
    }
    else {
        box = $("#formatList");
        list = formatList;
    }

    box.children().remove();

    for (var i = 0; i < list.length; i++) {
        if (list[i].toLowerCase().includes(str)) {
            box.append($('<option>', { text: list[i] }));
            count += 1;
        }
    }

    if (this.id == "searchFrom") {
        $("#fromLabel").html("Select format to convert from (" + count + "):");
    }
    else if (this.id == "searchTo") {
        $("#toLabel").html("Select format to convert to (" + count + "):");
    }
    else {
        $("#formatLabel").html("Check that the format is not present in the list. If it is, consider reporting a missing conversion. (" + count + ")");
    }

    $("#success").prop({disabled: true});
    emptySuccess();
    hideConverterDetails();
    hideOffer();
}

// Empties the "Conversion success" textarea
function emptySuccess() {
    $("#success").html("");
}

// Populates a selection list
function populateList(entries, sel) {

    let rows = [];

    if ((sel === "from") || (sel === "to") || (sel === "format")) {

        rows = entries.map(entry => `${entry.extension}: ${entry.note}`);

    } else if (sel === "success") {

        rows = entries.map(entry => `${entry.name}: ${entry.degree_of_success}`);
    }

    rows.sort(function(a, b) {
        return a.toLowerCase().localeCompare(b.toLowerCase());
    });

    $("#success").prop({disabled: true});

    for (var i = 0; i < rows.length; i++) {
        const support = rows[i].substring(0, 10) == "Open Babel" ? " (supported)" : " (unsupported)";

        if ( sel == "success") {
            if (rows.length > 0) {
                $("#success").prop({disabled: false});
            }

            $("#success").append($('<option>', { text: "" + rows[i] + support }));
        }

        if (sel == "from") {
            $("#fromList").append($('<option>', { text: rows[i] }));
            fromList[i] = rows[i] + "\n";
        }
        else if (sel == "to") {
            $("#toList").append($('<option>', { text: rows[i] }));
            toList[i] = rows[i] + "\n";
        }
        else if (sel == "format") {
            $("#formatList").append($('<option>', { text: rows[i] }));
            formatList[i] = rows[i] + "\n";
        }
    }

    if (sel != "success") {
        $("#fromLabel").html("Select format to convert from (" + fromList.length + "):");
        $("#toLabel").html("Select format to convert to (" + toList.length + "):");
        $("#formatLabel").html("Check that the format is not present in the list. If it is, consider reporting a missing conversion. (" + toList.length + ")");
    }
}

// Resets the filtering and format list boxes
function resetAll() {
    $("#searchFrom").val("");
    $("#searchFrom").keyup();

    $("#searchTo").val("");
    $("#searchTo").keyup();

    $("#searchFormats").val("");
    $("#searchFormats").keyup();
}

// Displays format or conversion related content as appropriate
function display(event) {
    const selectedText = getSelectedText(this);

    $("#in").val("");
    $("#missingFormat").val("");

    if (selectedText == "conversion") {
        $("#in_out_formats").css({display: "block"});
        $("#formats").css({display: "none"});
        $("#missing").css({display: "none"});
        $("#message").css({display: "inline"});
        $("#message").html("Explain why the conversion is required and provide a link to appropriate documentation if possible [max 500 characters].");
        $("#message1").html("The displayed 'from' and 'to' formats will be automatically submitted with your message.");
        $("#userInput").css({display: "block"});
    }
    else if (selectedText == "format") {
        $("#formats").css({display: "block"});
        $("#in_out_formats").css({display: "none"});
        $("#missing").css({display: "block"});
        $("#message").css({display: "none"});
        $("#message1").html("Enter details of the file conversions expected for this format and provide a link to appropriate documentation if possible [max 500 characters].");
        $("#userInput").css({display: "block"});
    }
    else {
        $("#formats").css({display: "none"});
        $("#missing").css({display: "none"});
        $("#userInput").css({display: "none"});
    }
}
<|MERGE_RESOLUTION|>--- conflicted
+++ resolved
@@ -5,13 +5,10 @@
   This is the JavaScript which makes the report.htm gui work.
 */
 
-<<<<<<< HEAD
+import { getAllFormats, getConverters } from "./data.js";
 import { loadAccessibilitySettings } from './accessibility.js';
 
 const r = document.querySelector(':root');
-=======
-import { getAllFormats, getConverters } from "./data.js";
->>>>>>> 90901c45
 
 var token = "",
     fromList = new Array(),
